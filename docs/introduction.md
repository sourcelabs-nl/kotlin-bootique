## Kotlin Bootique Workshop

<<<<<<< HEAD
Welcome to the Kotlin workshop. During this workshop you are going to convert an existing Java application to Kotlin.

The Kotlin Bootique application is currently written in Java. It provides a very minimalistic implementation of an API for a Webshop. Consisting of the following functionality provided by RESTful endpoints:

- _/products_: retrieving product and price information
- _/baskets/{id}_: retrieving an overview of a shopping basket
- _/baskets/{id}/items_: being able to add item to your basket

Step-by-step you are going to convert the code to Kotlin. If you are able to successfully complete this workshop, you should have enough knowledge to start using Kotlin in any of your (existing) Java projects.

### Prerequisites

This tutorial assumes that you have some basic knowledge about Java 8, Maven, Git and Spring Boot (Web).


#### Git

Download and install git from [https://git-scm.com/downloads](https://git-scm.com/downloads)

#### Java

Make sure you have at least JDK8+ installed, both Oracle and OpenJDK are fine. You can check which version is installed by executing in your terminal:

```
java --version
```

Java can be downloaded from the Oracle website: [http://www.oracle.com/technetwork/java/javase/downloads/index.html](http://www.oracle.com/technetwork/java/javase/downloads/index.html)

#### IntelliJ

In this tutorial we assume that you will be using IntelliJ because of it`s excellent Kotlin support. IntelliJ Ultimate Edition is preferred but Community edition will also work. 

IntelliJ can be downloaded from: [https://www.jetbrains.com/idea/download/](https://www.jetbrains.com/idea/download/)

#### Sources

First get the Kotlin Bootique application source code on your machine by cloning the project from github:

```
git clone https://github.com/sourcelabs-nl/kotlin-bootique.git
```

### Build the application

Open the project with IntelliJ or go with your favorite terminal application to the location where you just cloned the project. 

You can build the project using maven by firing the following command:

```
./mvnw clean install
```

_mvnw_ is no typo, this makes sure you are using the maven wrapper file. If you experience issues with you existing maven settings file you can use the provided one.

```
./mvnw -s settings.xml clean install
```

### Run the application

Start the application by running the project using the spring-boot maven plugin:

```
./mvnw spring-boot:run
```

### Exploring the API

The Kotlin Bootique application exposes a Swagger endpoint that allows you to explore the API: [http://localhost:8080/swagger-ui.html](http://localhost:8080/swagger-ui.html)

Alternatively you can also execute all the request against the API using curl (or a browser for all the GET requests). 

#### Products

You can list all the products using your browser, Swagger or curl

```                                                                                                                                                                                                                                                                                                                                                            
curl -X GET http://localhost:8080/products
```

#### Basket

You can view the content of your basket using your browser, Swagger or curl

```                                                                                                                                                                                                                                                                                                                                                            
curl -X GET http://localhost:8080/baskets/1
```

#### Adding items

You can add items to the basket using Swagger or curl

```                                                                                                                                                                                                                                                                                                                                                            
curl -H "Content-Type: application/json" -X POST -d '{"productId":"1","quantity":2}' http://localhost:8080/baskets/1/items
curl -H "Content-Type: application/json" -X POST -d '{"productId":"2","quantity":4}' http://localhost:8080/baskets/1/items
```

### Next steps

This workshop consist of several exercises that guide you through the process. Each of the exercises are in an separate git branch. 

By checking out a each new exercise you can start with a working implementation of the previous exercise.

You can start your journey by switching to the exercise-1 branch either by using IntelliJ or issue the following command in your terminal:

```
git checkout exercise-1
```

The exercises can be found in the [./exercises/](exercises/exercise-1.md) folder.

Enjoy the ride!
=======
The documentation has moved: [here](https://github.com/sourcelabs-nl/kotlin-bootique/)
>>>>>>> a6508c8f
<|MERGE_RESOLUTION|>--- conflicted
+++ resolved
@@ -1,119 +1,3 @@
 ## Kotlin Bootique Workshop
 
-<<<<<<< HEAD
-Welcome to the Kotlin workshop. During this workshop you are going to convert an existing Java application to Kotlin.
-
-The Kotlin Bootique application is currently written in Java. It provides a very minimalistic implementation of an API for a Webshop. Consisting of the following functionality provided by RESTful endpoints:
-
-- _/products_: retrieving product and price information
-- _/baskets/{id}_: retrieving an overview of a shopping basket
-- _/baskets/{id}/items_: being able to add item to your basket
-
-Step-by-step you are going to convert the code to Kotlin. If you are able to successfully complete this workshop, you should have enough knowledge to start using Kotlin in any of your (existing) Java projects.
-
-### Prerequisites
-
-This tutorial assumes that you have some basic knowledge about Java 8, Maven, Git and Spring Boot (Web).
-
-
-#### Git
-
-Download and install git from [https://git-scm.com/downloads](https://git-scm.com/downloads)
-
-#### Java
-
-Make sure you have at least JDK8+ installed, both Oracle and OpenJDK are fine. You can check which version is installed by executing in your terminal:
-
-```
-java --version
-```
-
-Java can be downloaded from the Oracle website: [http://www.oracle.com/technetwork/java/javase/downloads/index.html](http://www.oracle.com/technetwork/java/javase/downloads/index.html)
-
-#### IntelliJ
-
-In this tutorial we assume that you will be using IntelliJ because of it`s excellent Kotlin support. IntelliJ Ultimate Edition is preferred but Community edition will also work. 
-
-IntelliJ can be downloaded from: [https://www.jetbrains.com/idea/download/](https://www.jetbrains.com/idea/download/)
-
-#### Sources
-
-First get the Kotlin Bootique application source code on your machine by cloning the project from github:
-
-```
-git clone https://github.com/sourcelabs-nl/kotlin-bootique.git
-```
-
-### Build the application
-
-Open the project with IntelliJ or go with your favorite terminal application to the location where you just cloned the project. 
-
-You can build the project using maven by firing the following command:
-
-```
-./mvnw clean install
-```
-
-_mvnw_ is no typo, this makes sure you are using the maven wrapper file. If you experience issues with you existing maven settings file you can use the provided one.
-
-```
-./mvnw -s settings.xml clean install
-```
-
-### Run the application
-
-Start the application by running the project using the spring-boot maven plugin:
-
-```
-./mvnw spring-boot:run
-```
-
-### Exploring the API
-
-The Kotlin Bootique application exposes a Swagger endpoint that allows you to explore the API: [http://localhost:8080/swagger-ui.html](http://localhost:8080/swagger-ui.html)
-
-Alternatively you can also execute all the request against the API using curl (or a browser for all the GET requests). 
-
-#### Products
-
-You can list all the products using your browser, Swagger or curl
-
-```                                                                                                                                                                                                                                                                                                                                                            
-curl -X GET http://localhost:8080/products
-```
-
-#### Basket
-
-You can view the content of your basket using your browser, Swagger or curl
-
-```                                                                                                                                                                                                                                                                                                                                                            
-curl -X GET http://localhost:8080/baskets/1
-```
-
-#### Adding items
-
-You can add items to the basket using Swagger or curl
-
-```                                                                                                                                                                                                                                                                                                                                                            
-curl -H "Content-Type: application/json" -X POST -d '{"productId":"1","quantity":2}' http://localhost:8080/baskets/1/items
-curl -H "Content-Type: application/json" -X POST -d '{"productId":"2","quantity":4}' http://localhost:8080/baskets/1/items
-```
-
-### Next steps
-
-This workshop consist of several exercises that guide you through the process. Each of the exercises are in an separate git branch. 
-
-By checking out a each new exercise you can start with a working implementation of the previous exercise.
-
-You can start your journey by switching to the exercise-1 branch either by using IntelliJ or issue the following command in your terminal:
-
-```
-git checkout exercise-1
-```
-
-The exercises can be found in the [./exercises/](exercises/exercise-1.md) folder.
-
-Enjoy the ride!
-=======
-The documentation has moved: [here](https://github.com/sourcelabs-nl/kotlin-bootique/)
->>>>>>> a6508c8f
+The documentation has moved: [here](https://github.com/sourcelabs-nl/kotlin-bootique/)